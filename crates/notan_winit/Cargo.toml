--- conflicted
+++ resolved
@@ -13,27 +13,15 @@
 
 [dependencies]
 log = "0.4.17"
-<<<<<<< HEAD
-notan_core = { path = "../notan_core", version = "0.9.4" }
-notan_app = { path = "../notan_app", version = "0.9.4" }
-notan_glow = { path = "../notan_glow", version = "0.9.4" }
-notan_audio = { path = "../notan_audio", version = "0.9.4", optional = true }
-notan_oddio = { path = "../notan_oddio", version = "0.9.4", optional = true }
-notan_input = { path = "../notan_input", version = "0.9.4", optional = true }
-glutin = "0.30.6"
-glutin-winit = "0.3.0"
-winit = "0.28.1"
-=======
 notan_core = { path = "../notan_core", version = "0.9.5" }
 notan_app = { path = "../notan_app", version = "0.9.5" }
 notan_glow = { path = "../notan_glow", version = "0.9.5" }
 notan_audio = { path = "../notan_audio", version = "0.9.5", optional = true }
 notan_oddio = { path = "../notan_oddio", version = "0.9.5", optional = true }
 notan_input = { path = "../notan_input", version = "0.9.5", optional = true }
-glutin = "0.30.3"
-glutin-winit = "0.2.1"
-winit = "0.27.5"
->>>>>>> a080237f
+glutin = "0.30.6"
+glutin-winit = "0.3.0"
+winit = "0.28.1"
 raw-window-handle = "0.5.0"
 arboard = { version = "3.2.0", optional = true, default-features = false }
 webbrowser = { version = "0.8.7", optional = true }
