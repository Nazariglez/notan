[package]
name = "notan_graphics"
version = "0.6.0"
authors = ["Nazarí González <nazari.nz@gmail.com>"]
edition = "2021"
readme = "README.md"
homepage = "https://github.com/Nazariglez/notan"
repository = "https://github.com/Nazariglez/notan"
license = "MIT OR Apache-2.0"
description = "Provides simple graphics API for Notan"

# See more keys and their definitions at https://doc.rust-lang.org/cargo/reference/manifest.html

[dependencies]
<<<<<<< HEAD
log = "0.4"
bytemuck = "1.10"
crevice_notan = { version = "0.11", features = ["glam"] }
parking_lot = "0.12"
image = { version = "0.24", default-features = false, features = ["jpeg", "png"] }
notan_math = { path = "../notan_math", version = "0.5.1" }
notan_macro = { path = "../notan_macro", version = "0.5.1" }
notan_utils = { path = "../notan_utils", version = "0.5.1" }
=======
log = "0.4.17"
bytemuck = "1.10.0"
crevice_notan = { version = "0.11.0", features = ["glam"] }
parking_lot = "0.12.1"
image = { version = "0.24.2", default-features = false, features = ["jpeg", "png"] }
notan_math = { path = "../notan_math", version = "0.6.0" }
notan_macro = { path = "../notan_macro", version = "0.6.0" }
notan_utils = { path = "../notan_utils", version = "0.6.0" }
>>>>>>> c51dcf29

[features]
texture_to_file = ["notan_utils/save_file"]<|MERGE_RESOLUTION|>--- conflicted
+++ resolved
@@ -12,16 +12,6 @@
 # See more keys and their definitions at https://doc.rust-lang.org/cargo/reference/manifest.html
 
 [dependencies]
-<<<<<<< HEAD
-log = "0.4"
-bytemuck = "1.10"
-crevice_notan = { version = "0.11", features = ["glam"] }
-parking_lot = "0.12"
-image = { version = "0.24", default-features = false, features = ["jpeg", "png"] }
-notan_math = { path = "../notan_math", version = "0.5.1" }
-notan_macro = { path = "../notan_macro", version = "0.5.1" }
-notan_utils = { path = "../notan_utils", version = "0.5.1" }
-=======
 log = "0.4.17"
 bytemuck = "1.10.0"
 crevice_notan = { version = "0.11.0", features = ["glam"] }
@@ -30,7 +20,6 @@
 notan_math = { path = "../notan_math", version = "0.6.0" }
 notan_macro = { path = "../notan_macro", version = "0.6.0" }
 notan_utils = { path = "../notan_utils", version = "0.6.0" }
->>>>>>> c51dcf29
 
 [features]
 texture_to_file = ["notan_utils/save_file"]