# Changelog
All notable changes to this project will be documented in this file.

## UNRELEASED

- Fix alpha blending mode issue with text rendering using the Draw2D API.
<<<<<<< HEAD
- Improve how the alpha blending behaves rendering from and to `RenderTexture` using Draw2D API.
=======
- Fix `Draw` structure is clonable again.
- Change `SetupHandler` and `AppBuilder::initialize` to `FnOnce` allowing to embed notan easily.
>>>>>>> d910a608

## v0.8.0 - 28/11/2022

- Updated `notan_egui` to the latest version of `egui` 0.19.
- Added mipmapping support with `TextureBuilder::generate_mipmaps`.
- Added `WindowBackend::position` and `WindowBackend::set_position`.
- Fix lint warning `notan_main` macro.
- Added methods `.fill_color` and `stroke_color` for the Draw2d shapes to allow to stroke and fill with the same builder.
- Added method `Draw::star(spikes, outser_radius, inner_radius)` to draw stars.
- Added method `Draw::polygon(sides, radius)` to draw regular polygons.
- Added `shaderc` feature to compile shaders using `shaderc` instead of `glsl_to_spirv`.
- Fix `RenderTexture` orientation when drawing using the Draw2d API.
- Added `IndexBufferBuilder::with_data_u16` to create index buffers using u16 slices.
- Added `Text::last_bounds` to get the bounding box of the latest text drawn.
- Added `Text::bounds` to get the bounding box of all the text elements combined.
- Added `Draw::last_text_bounds` to get the bounding box of the latest text drawn using the Draw2d API.
- New examples `text_bounds.rs` and `draw_text_bounds.rs` to show how to measure the text size with real use cases.
- Added a CI action to check if the code meets a minimal quality conditions.
- Added `WindowBackend::set_mouse_passthrough` to change the passthrough condition at runtime.
- Fix custom pipelines for the Draw2d APIs. They were working only for images, now they work all (shapes, patterns, etc..)
- Added example `draw_shapes_shader.rs` to show how to set a custom pipeline drawing shapes.
- Renamed `draw_shader.rs` to `draw_image_shader.rs`
- Added `Graphics::stats() -> GpuStats` to get more info about what the GPU did the last frame.
- Added new texture formats. `TextureFormat::R16Uint`, `R32Uint`, `R32Float`.
- New example `renderer_texture_r32.rs` to show how to use new texture types.
- The method `Renderer::bind_texture` will set the slot automatically to the next one if using in a row.
- Replaced `copypasta` dependency by `arboard` and moved clipboard features to app level.
- Added clipboard support for web browsers using `wasm`.
- Added `.flip_x` and `.flip_y` to `Image`, `Animation` and `Pattern` object from the Draw2d API.
- Changed `Draw::set_blend_mode` needs an `Option<BlendMode>` now, and passing None the blending mode can be canceled.
- Added `Draw::set_alpha_mode` and `DrawBuilder::alpha_mode` to set the blend mode for the alpha composition.

## v0.7.1 - 08/10/2022

- Added support for clipboard events using `egui` behind the feature `clipboard`.
- Exposed `GlowBackend::add_inner_texture` to allow more flexibility extending the backend.
- Example `input_keyboard` uses not `delta time`.
- Added `WindowConfig::mouse_passtrhough` to allow mouse events to pass through the window.
- Fix a minor bug in the `egui` plugin recognizing the `CMD` key on `osx`.

## v0.7.0 - 29/09/2022

- Updated and upgraded all dependencies
- Fix audio bug that starts a sound with maximum volume and then fade.
- Added `WindowConfig::always_on_top` and `WindowBackend::set_always_on_top/is_always_on_top` to force the window to the foreground. Has no effect on the web.
- Added `notan_random` and feature `random` to allow users to disable the default random features and use their own.
- In EguiPlugin, handle `CMD` key on web.
- Fix, inverted the direction of the horizontal mouse wheel on web.
- Added `TextureBuilder::from_source(raw)` to create textures that are backend dependent.
- Added `TextureUpdater::with_source(raw)` to update textures that are backend dependent.
- Added support to load and update `web_sys::HtmlImageElement` using the default backend.

## v0.6.0 - 27/08/2022

- Fix the syntax in some example's shader.
- Glam type can be used as uniforms directly.
- Add `#[uniform]` macro to layout the data as `std140`.
- On MacOS, disabled the high dpi resolution by default.
- On Web, disabled the high dpi resolution by default.
- Added `WindowConfig::high_dpi` to enable high resolution on MacOS and Web.
- Added `Draw::screen_to_world_position` and `Draw::world_to_screen_position` to convert coordinates.
- Added `DrawBuilder::screen_to_local_position` and `DrawBuilder::local_to_screen_position` to convert coordinates.
- Fix 15 Puzzle game bug.
- Change `WindowConfig` to take values instead of set the `!default` value.
- Fix `wasm32` warnings due a leaked reference.
- Add `WindowConfig::canvas_id` to use or create a custom canvas.
- Remove the deprecated `notan::math::DEG_TO_RAD` and `notan::math::RAD_TO_DEG`.
- Fix using `lazy_mode` an empty buffer after the first swap buffers.
- Add `draw_projection.rs` example.
- Add `extra` feature and `notan_extra` crate to add utils/struct that doesn't fit in other crates.
- Add `extra::FpsLimit` to limit the maximum framerate and save CPU cycles putting it to sleep.
- Removed `app::FpsPlugin` in favour of `extra::FpsLimit`.

## v0.5.1  04/07/2022

- Fixed window shader compilation.
- Egui will call RequestRedraw when there is some animation, no need to call it manually anymore.

## v0.5.0 - 26/06/2022

- Removed chrono due to a security issue.
- Fixed viewport issues where the Y axis was inverted and wasn't using DPI to calculate min position.
- Fixed EGUI 0.18.1. Paint callback feature.
- Added `Window::set_capture_cursor` and `Window::capture_cursor` to confine the cursor into the window's app.
- Added `app.mouse.wheel_delta` to read the delta without checking the event loop.
- Added `texture_to_file` feature to save textures as png files. Use `Texture::to_file(gfx, path)` and `RenderTexture::to_file(gfx, path)`.
- Window can be hidden or displayer now setting the visibility on `WindowConfig` and `Window::set_visible`.
- Fixed `wasm32` mouse drag event (it had a conflict with pointerevents).
- Inlined docs for re-exported crates.
- Added `debug` checks for some OpenGL actions to avoid panics without info for bad API use.
- Added example for `texture_to_file`.

## v0.4.2 - 16/06/2022

* VAOs doesn't keep older attribute pointers anymore after a new VAO is bind
* Textures can use Wrap modes now with `TextureBuilder .with_wrap(x, y) // s,t`
* Increased textures slots per shader from 8 to 16
* Deprecated `math::DEG_TO_RAD` and `math::RAD_TO_DEG` (rust provides `.to_radians()` and `.to_degrees()`)
* Textures need to be declared on the pipeline with the location ID `.with_texture_location(0, "uniform_id")`
* Added `15puzzle` example

## v0.4.1 - 04/06/2022

- Added transparent and decorations windows options
- Removed `winit` (`glutin` already used it)
- Fix rotation issues with draw text

## v0.4.0 - 15/05/2022

* Added touch support
* Audio API requires an initial volume when the sound is created
* Updated `egui` to 0.18.1
* Fix runtime error using Wayland and Mesa
* Dependencies updated to the latest version
* Created a new crate `notan_input` to keep organized all the user's input code

## v0.3.0 - 29/04/2022

- Updated dependencies.
- Added mouse and keyboard types to the prelude.
- Audio Support using `oddio`.

## v0.2.1 - 29/03/2022

- Force `egui` to repaint after a window's resize.

## v0.2.0 - 27/03/2022

- Updated all dependencies to the latest version available.
- Migrated from 2018 edition to 2021.
- Added drag and drop file support.
- Added custom mouse cursors support.
- Added browser links support.
- Added lazy loop mode.
- Added `sRGB` texture support.
- Added `Lines` and `LineStrip` primitives.
- Added new examples and improved the main page.
- Added support for premultiplied alpha images.
- Re-exported `glam` types as part of `notan_math`.
- Renamed `VertexFormat` to more explicit names.
- Improved the API used to call `egui` code.
- Other minor fixes and changes...

## v0.1.0 - 20/02/2022

- Initial version.<|MERGE_RESOLUTION|>--- conflicted
+++ resolved
@@ -4,12 +4,9 @@
 ## UNRELEASED
 
 - Fix alpha blending mode issue with text rendering using the Draw2D API.
-<<<<<<< HEAD
 - Improve how the alpha blending behaves rendering from and to `RenderTexture` using Draw2D API.
-=======
 - Fix `Draw` structure is clonable again.
 - Change `SetupHandler` and `AppBuilder::initialize` to `FnOnce` allowing to embed notan easily.
->>>>>>> d910a608
 
 ## v0.8.0 - 28/11/2022
 
