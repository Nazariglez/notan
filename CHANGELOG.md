--- conflicted
+++ resolved
@@ -4,11 +4,8 @@
 ## UNRELEASED
 
 - Added traits `Serialize` and `Deserialize` to `Color` with the feature `serde` enabled.
-<<<<<<< HEAD
 - Updated EGUI to `0.23`.
-=======
-- Fixed an error acquiring the GL Context due required samples configuration. 
->>>>>>> 150a3bf0
+- Fixed an error acquiring the GL Context due required samples configuration.
 
 ## v0.10.0 - 11/09/2023
 
