# Changelog
All notable changes to this project will be documented in this file.

<<<<<<< HEAD
## UNRELEASED 
- 
=======
## v0.9.5 - 19/03/2023

- Increased mouse wheel scroll speed on native platforms.
- Added `WindowBackend::set_touch_as_mouse` and `touch_as_mouse` to enable/disable it at runtime.
- Fix `Event::Exit` which is triggered now before the app is closed.
- Add `WindowConfig::set_window_icon_data` and `set_taskbar_icon_data` to set them using bytes. Check `examples/window_icon_from_raw.rs` for more info.
- Allow to load images without allocation limits, return an error if the image is bigger than the size supported by the GPU. 
>>>>>>> a080237f

## v0.9.4 - 26/02/2023

- Added `WindowBackend::set_title` and `WindowBackend::title` to change or get the title at any time.
- Improved stencil clearing when setting a mask on the draw api at the end of the pass.
- Fix panic using Draw API to draw text with `max_width` and `size` as 0. 
- Fix `debug_assert` in `Device::inner_read_pixels`.
- Added support for `include` directives using `shaderc`.
- Added optional feature `serde` to serialize/deserialize some core types.

## v0.9.3 - 12/02/2023

- Added `WindowBackend::screen_size` to get the screen's resolution size.
- Added `WindowBackend::container_size` to get the windows container size (screen on native, parent element on web).
- Fix Draw2D masking issue about the stencil clearing.
- New example `draw_mask_animated.rs`.

## v0.9.2 - 05/02/2023

- Added `Fn` keys to `egui`.
- New example `game_tic_tac_toe.rs`.
- Fix corners of shapes using the Draw2D API. 
- New example `draw_text_max_width.rs`.
- Fix window's transparency issue on x11 linux.
- Fix an issue with some windows to select the OpenGL context. 

## v0.9.1 - 26/01/2023

- Fix docs compilation.

## v0.9.0 - 24/01/2023

- Fix alpha blending mode issue with text rendering using the Draw2D API.
- Improve how the alpha blending behaves rendering from and to `RenderTexture` using Draw2D API.
- Fix `Draw` structure is clonable again.
- Change `SetupHandler` and `AppBuilder::initialize` to `FnOnce` allowing to embed notan easily.
- Updated the crate `glutin` to `0.30.2`. 
- New example `draw_arcs.rs` to show how to draw circle sections.
- Added new texture format `R8Uint`.
- Draw unsupported chars with a font does not panic anymore. 
- Added `WindowConfig::window_icon` and `WindowConfig::taskbar_icon` to add icons for windows os.
- Added example `egui_custom_font.rs`.
- Fix images loaded from files can set the texture format other rgba.
- Added `TextureFormat::Rgba32Float`.
- Avoid some allocations when textures are loaded.

## v0.8.0 - 28/11/2022

- Updated `notan_egui` to the latest version of `egui` 0.19.
- Added mipmapping support with `TextureBuilder::generate_mipmaps`.
- Added `WindowBackend::position` and `WindowBackend::set_position`.
- Fix lint warning `notan_main` macro.
- Added methods `.fill_color` and `stroke_color` for the Draw2d shapes to allow to stroke and fill with the same builder.
- Added method `Draw::star(spikes, outser_radius, inner_radius)` to draw stars.
- Added method `Draw::polygon(sides, radius)` to draw regular polygons.
- Added `shaderc` feature to compile shaders using `shaderc` instead of `glsl_to_spirv`.
- Fix `RenderTexture` orientation when drawing using the Draw2d API.
- Added `IndexBufferBuilder::with_data_u16` to create index buffers using u16 slices.
- Added `Text::last_bounds` to get the bounding box of the latest text drawn.
- Added `Text::bounds` to get the bounding box of all the text elements combined.
- Added `Draw::last_text_bounds` to get the bounding box of the latest text drawn using the Draw2d API.
- New examples `text_bounds.rs` and `draw_text_bounds.rs` to show how to measure the text size with real use cases.
- Added a CI action to check if the code meets a minimal quality conditions.
- Added `WindowBackend::set_mouse_passthrough` to change the passthrough condition at runtime.
- Fix custom pipelines for the Draw2d APIs. They were working only for images, now they work all (shapes, patterns, etc..)
- Added example `draw_shapes_shader.rs` to show how to set a custom pipeline drawing shapes.
- Renamed `draw_shader.rs` to `draw_image_shader.rs`
- Added `Graphics::stats() -> GpuStats` to get more info about what the GPU did the last frame.
- Added new texture formats. `TextureFormat::R16Uint`, `R32Uint`, `R32Float`.
- New example `renderer_texture_r32.rs` to show how to use new texture types.
- The method `Renderer::bind_texture` will set the slot automatically to the next one if using in a row.
- Replaced `copypasta` dependency by `arboard` and moved clipboard features to app level.
- Added clipboard support for web browsers using `wasm`.
- Added `.flip_x` and `.flip_y` to `Image`, `Animation` and `Pattern` object from the Draw2d API.
- Changed `Draw::set_blend_mode` needs an `Option<BlendMode>` now, and passing None the blending mode can be canceled.
- Added `Draw::set_alpha_mode` and `DrawBuilder::alpha_mode` to set the blend mode for the alpha composition.

## v0.7.1 - 08/10/2022

- Added support for clipboard events using `egui` behind the feature `clipboard`.
- Exposed `GlowBackend::add_inner_texture` to allow more flexibility extending the backend.
- Example `input_keyboard` uses not `delta time`.
- Added `WindowConfig::mouse_passtrhough` to allow mouse events to pass through the window.
- Fix a minor bug in the `egui` plugin recognizing the `CMD` key on `osx`.

## v0.7.0 - 29/09/2022

- Updated and upgraded all dependencies
- Fix audio bug that starts a sound with maximum volume and then fade.
- Added `WindowConfig::always_on_top` and `WindowBackend::set_always_on_top/is_always_on_top` to force the window to the foreground. Has no effect on the web.
- Added `notan_random` and feature `random` to allow users to disable the default random features and use their own.
- In EguiPlugin, handle `CMD` key on web.
- Fix, inverted the direction of the horizontal mouse wheel on web.
- Added `TextureBuilder::from_source(raw)` to create textures that are backend dependent.
- Added `TextureUpdater::with_source(raw)` to update textures that are backend dependent.
- Added support to load and update `web_sys::HtmlImageElement` using the default backend.

## v0.6.0 - 27/08/2022

- Fix the syntax in some example's shader.
- Glam type can be used as uniforms directly.
- Add `#[uniform]` macro to layout the data as `std140`.
- On MacOS, disabled the high dpi resolution by default.
- On Web, disabled the high dpi resolution by default.
- Added `WindowConfig::high_dpi` to enable high resolution on MacOS and Web.
- Added `Draw::screen_to_world_position` and `Draw::world_to_screen_position` to convert coordinates.
- Added `DrawBuilder::screen_to_local_position` and `DrawBuilder::local_to_screen_position` to convert coordinates.
- Fix 15 Puzzle game bug.
- Change `WindowConfig` to take values instead of set the `!default` value.
- Fix `wasm32` warnings due a leaked reference.
- Add `WindowConfig::canvas_id` to use or create a custom canvas.
- Remove the deprecated `notan::math::DEG_TO_RAD` and `notan::math::RAD_TO_DEG`.
- Fix using `lazy_mode` an empty buffer after the first swap buffers.
- Add `draw_projection.rs` example.
- Add `extra` feature and `notan_extra` crate to add utils/struct that doesn't fit in other crates.
- Add `extra::FpsLimit` to limit the maximum framerate and save CPU cycles putting it to sleep.
- Removed `app::FpsPlugin` in favour of `extra::FpsLimit`.

## v0.5.1  04/07/2022

- Fixed window shader compilation.
- Egui will call RequestRedraw when there is some animation, no need to call it manually anymore.

## v0.5.0 - 26/06/2022

- Removed chrono due to a security issue.
- Fixed viewport issues where the Y axis was inverted and wasn't using DPI to calculate min position.
- Fixed EGUI 0.18.1. Paint callback feature.
- Added `Window::set_capture_cursor` and `Window::capture_cursor` to confine the cursor into the window's app.
- Added `app.mouse.wheel_delta` to read the delta without checking the event loop.
- Added `texture_to_file` feature to save textures as png files. Use `Texture::to_file(gfx, path)` and `RenderTexture::to_file(gfx, path)`.
- Window can be hidden or displayer now setting the visibility on `WindowConfig` and `Window::set_visible`.
- Fixed `wasm32` mouse drag event (it had a conflict with pointerevents).
- Inlined docs for re-exported crates.
- Added `debug` checks for some OpenGL actions to avoid panics without info for bad API use.
- Added example for `texture_to_file`.

## v0.4.2 - 16/06/2022

* VAOs doesn't keep older attribute pointers anymore after a new VAO is bind
* Textures can use Wrap modes now with `TextureBuilder .with_wrap(x, y) // s,t`
* Increased textures slots per shader from 8 to 16
* Deprecated `math::DEG_TO_RAD` and `math::RAD_TO_DEG` (rust provides `.to_radians()` and `.to_degrees()`)
* Textures need to be declared on the pipeline with the location ID `.with_texture_location(0, "uniform_id")`
* Added `15puzzle` example

## v0.4.1 - 04/06/2022

- Added transparent and decorations windows options
- Removed `winit` (`glutin` already used it)
- Fix rotation issues with draw text

## v0.4.0 - 15/05/2022

* Added touch support
* Audio API requires an initial volume when the sound is created
* Updated `egui` to 0.18.1
* Fix runtime error using Wayland and Mesa
* Dependencies updated to the latest version
* Created a new crate `notan_input` to keep organized all the user's input code

## v0.3.0 - 29/04/2022

- Updated dependencies.
- Added mouse and keyboard types to the prelude.
- Audio Support using `oddio`.

## v0.2.1 - 29/03/2022

- Force `egui` to repaint after a window's resize.

## v0.2.0 - 27/03/2022

- Updated all dependencies to the latest version available.
- Migrated from 2018 edition to 2021.
- Added drag and drop file support.
- Added custom mouse cursors support.
- Added browser links support.
- Added lazy loop mode.
- Added `sRGB` texture support.
- Added `Lines` and `LineStrip` primitives.
- Added new examples and improved the main page.
- Added support for premultiplied alpha images.
- Re-exported `glam` types as part of `notan_math`.
- Renamed `VertexFormat` to more explicit names.
- Improved the API used to call `egui` code.
- Other minor fixes and changes...

## v0.1.0 - 20/02/2022

- Initial version.<|MERGE_RESOLUTION|>--- conflicted
+++ resolved
@@ -1,10 +1,6 @@
 # Changelog
 All notable changes to this project will be documented in this file.
 
-<<<<<<< HEAD
-## UNRELEASED 
-- 
-=======
 ## v0.9.5 - 19/03/2023
 
 - Increased mouse wheel scroll speed on native platforms.
@@ -12,7 +8,6 @@
 - Fix `Event::Exit` which is triggered now before the app is closed.
 - Add `WindowConfig::set_window_icon_data` and `set_taskbar_icon_data` to set them using bytes. Check `examples/window_icon_from_raw.rs` for more info.
 - Allow to load images without allocation limits, return an error if the image is bigger than the size supported by the GPU. 
->>>>>>> a080237f
 
 ## v0.9.4 - 26/02/2023
 
